--- conflicted
+++ resolved
@@ -1,6 +1,8 @@
-<<<<<<< HEAD
 2016-??-?? Version 2.0.0 beta 2
  * Regression fix: set inital smoothing value for new document
+
+2016-??-?? Version 1.0.5
+ * Fixed edited palette loading (OSX specific regression)
 
 2016-08-06 Version 2.0.0 beta 1
  * Major refactoring
@@ -8,10 +10,6 @@
  * Some server features removed (to be reimplemented later)
  * New simplified recording playback dialog
  * Session resetting to previous snapshots
-=======
-2016-??-?? Version 1.0.5
- * Fixed edited palette loading (OSX specific regression)
->>>>>>> e3f0ec22
 
 2016-08-06 Version 1.0.4
  * Username length is now limited to 22 characters
