/*
   Drawpile - a collaborative drawing program.

<<<<<<< HEAD
   Copyright (C) 2014-2015 Calle Laakkonen
=======
   Copyright (C) 2014-2016 Calle Laakkonen
>>>>>>> 24caa30f

   Drawpile is free software: you can redistribute it and/or modify
   it under the terms of the GNU General Public License as published by
   the Free Software Foundation, either version 3 of the License, or
   (at your option) any later version.

   Drawpile is distributed in the hope that it will be useful,
   but WITHOUT ANY WARRANTY; without even the implied warranty of
   MERCHANTABILITY or FITNESS FOR A PARTICULAR PURPOSE.  See the
   GNU General Public License for more details.

   You should have received a copy of the GNU General Public License
   along with Drawpile.  If not, see <http://www.gnu.org/licenses/>.
*/
#ifndef WRITER_H
#define WRITER_H

#include "../net/message.h"

#include <QObject>

class QIODevice;
class QTimer;

namespace recording {

class Writer : public QObject
{
	Q_OBJECT
public:
	/**
	 * @brief Open a writer that writes to the named file
	 * @param filename
	 * @param parent
	 */
	Writer(const QString &filename, QObject *parent=0);

	/**
	 * @brief Open a writer that writes to the given device
	 * @param file file device
	 * @param autoclose if true, this object will take ownership of the file device
	 * @param parent
	 */
	Writer(QIODevice *file, bool autoclose=false, QObject *parent=0);
	Writer(const Writer&) = delete;
	Writer &operator=(const Writer&) = delete;
	~Writer();

	QString errorString() const;

	//! Open the file for writing
	bool open();

	//! Close the file
	void close();

	//! Enable periodic flushing of the output file
	void setAutoflush();

	/**
	 * @brief Set the minimum time between messages before writing an Interval message
	 *
	 * Set the time to 0 to disable interval messages altogether
	 *
	 * @param min minimum time in milliseconds (0 to disable)
	 */
	void setMinimumInterval(int min);

	/**
	 * @brief Write recording header
	 *
	 * This should be called before writing the first message.
	 *
	 * @return false on error
	 */
	bool writeHeader();

	/**
	 * @brief Write a message from a buffer
	 *
	 * Note. The buffer must contain a valid serialized Message!
	 * @param buffer
	 */
	void writeFromBuffer(const QByteArray &buffer);
	void writeMessage(const protocol::Message &msg);

public slots:
	void recordMessage(const protocol::MessagePtr msg);

private:
<<<<<<< HEAD
	QIODevice *m_file;
	QSaveFile *m_savefile;
	bool m_autoclose;
	qint64 m_minInterval;
	qint64 m_interval;
=======
	QIODevice *_file;
	bool _autoclose;
	qint64 _minInterval;
	qint64 _interval;
	bool _filterMeta;
	QTimer *m_autoflush;
>>>>>>> 24caa30f
};

}

#endif<|MERGE_RESOLUTION|>--- conflicted
+++ resolved
@@ -1,11 +1,7 @@
 /*
    Drawpile - a collaborative drawing program.
 
-<<<<<<< HEAD
-   Copyright (C) 2014-2015 Calle Laakkonen
-=======
    Copyright (C) 2014-2016 Calle Laakkonen
->>>>>>> 24caa30f
 
    Drawpile is free software: you can redistribute it and/or modify
    it under the terms of the GNU General Public License as published by
@@ -96,20 +92,11 @@
 	void recordMessage(const protocol::MessagePtr msg);
 
 private:
-<<<<<<< HEAD
 	QIODevice *m_file;
-	QSaveFile *m_savefile;
 	bool m_autoclose;
 	qint64 m_minInterval;
 	qint64 m_interval;
-=======
-	QIODevice *_file;
-	bool _autoclose;
-	qint64 _minInterval;
-	qint64 _interval;
-	bool _filterMeta;
 	QTimer *m_autoflush;
->>>>>>> 24caa30f
 };
 
 }
