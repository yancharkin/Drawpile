Notes on bundled libraries:

<<<<<<< HEAD
QtColorPicker
=======
KArchive
--------

This is a stripped down (only ZIP support included) version of KF5 KArchive with Qt 5.0 compatibility hacked in.
It is included for the benefit of platforms where newer Qt versions or the KArchive library are not available.
The bundled version is used only if the library is not found.

KArchive homepage: https://projects.kde.org/projects/frameworks/karchive

QtColorWidgets
>>>>>>> 4fcae87f
---------------

Color picker widgets. The bundled version is used only if the library is not found.

<<<<<<< HEAD
QtColorPicker homepage: https://github.com/mbasaglia/Qt-Color-Picker
=======
Homepage: https://github.com/mbasaglia/Qt-Color-Widgets
>>>>>>> 4fcae87f
<|MERGE_RESOLUTION|>--- conflicted
+++ resolved
@@ -1,25 +1,8 @@
 Notes on bundled libraries:
 
-<<<<<<< HEAD
-QtColorPicker
-=======
-KArchive
---------
-
-This is a stripped down (only ZIP support included) version of KF5 KArchive with Qt 5.0 compatibility hacked in.
-It is included for the benefit of platforms where newer Qt versions or the KArchive library are not available.
-The bundled version is used only if the library is not found.
-
-KArchive homepage: https://projects.kde.org/projects/frameworks/karchive
-
 QtColorWidgets
->>>>>>> 4fcae87f
 ---------------
 
 Color picker widgets. The bundled version is used only if the library is not found.
 
-<<<<<<< HEAD
-QtColorPicker homepage: https://github.com/mbasaglia/Qt-Color-Picker
-=======
 Homepage: https://github.com/mbasaglia/Qt-Color-Widgets
->>>>>>> 4fcae87f
