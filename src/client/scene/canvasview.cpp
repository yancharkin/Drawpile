/*
   Drawpile - a collaborative drawing program.

   Copyright (C) 2006-2015 Calle Laakkonen

   Drawpile is free software: you can redistribute it and/or modify
   it under the terms of the GNU General Public License as published by
   the Free Software Foundation, either version 3 of the License, or
   (at your option) any later version.

   Drawpile is distributed in the hope that it will be useful,
   but WITHOUT ANY WARRANTY; without even the implied warranty of
   MERCHANTABILITY or FITNESS FOR A PARTICULAR PURPOSE.  See the
   GNU General Public License for more details.

   You should have received a copy of the GNU General Public License
   along with Drawpile.  If not, see <http://www.gnu.org/licenses/>.
*/
#include <QMouseEvent>
#include <QTabletEvent>
#include <QScrollBar>
#include <QUrl>
#include <QBitmap>
#include <QPainter>
#include <QMimeData>
#include <QApplication>
#include <QGestureEvent>
#include <QSettings>
#include <QWindow>
#include <QScreen>
#include <QtMath>

#include "canvasview.h"
#include "canvasscene.h"
#include "canvas/canvasmodel.h"
#include "tools/toolsettings.h"

#include "core/layerstack.h"
#include "core/point.h"
#include "notifications.h"

namespace widgets {

CanvasView::CanvasView(QWidget *parent)
	: QGraphicsView(parent), _pendown(NOTDOWN), _specialpenmode(false), _isdragging(DRAG_NOTRANSFORM),
	_dragbtndown(DRAG_NOTRANSFORM), _outlinesize(2),
	_showoutline(true), _enablecrosshair(true), _zoom(100), _rotate(0), _flip(false), _mirror(false), _scene(0),
<<<<<<< HEAD
	_tabletmode(ENABLE_TABLET),
=======
	_smoothing(0), _pressuremode(PRESSUREMODE_STYLUS),
	_tabletmode(ENABLE_TABLET), _lastPressure(1), _stylusDown(false),
>>>>>>> 24caa30f
	_zoomWheelDelta(0),
	_locked(false), _pointertracking(false), _pixelgrid(true),
	_hotBorderTop(false),
	_enableTouchScroll(true), _enableTouchPinch(true), _enableTouchTwist(true),
	_touching(false), _touchRotating(false),
	_dpi(96)
{
	viewport()->setAcceptDrops(true);
#ifdef Q_OS_MAC // Standard touch events seem to work better with mac touchpad
	viewport()->grabGesture(Qt::PinchGesture);
#else
	viewport()->setAttribute(Qt::WA_AcceptTouchEvents);
#endif
	viewport()->setMouseTracking(true);
	setAcceptDrops(true);

	setBackgroundBrush(QColor(100,100,100));

	_crosshaircursor = QCursor(QPixmap(":/cursors/crosshair.png"), 15, 15);
	viewport()->setCursor(_crosshaircursor);

	// Get the color picker cursor
	_colorpickcursor = QCursor(QPixmap(":/cursors/colorpicker.png"), 2, 29);
}

void CanvasView::setTabletMode(TabletMode mode)
{
	_tabletmode = mode;
}

void CanvasView::setCanvas(drawingboard::CanvasScene *scene)
{
	_scene = scene;
	setScene(scene);

	connect(_scene, &drawingboard::CanvasScene::canvasResized, [this](int xoff, int yoff, const QSize &oldsize) {
		if(oldsize.isEmpty()) {
			centerOn(_scene->sceneRect().center());
		} else {
			scrollContentsBy(-xoff, -yoff);
		}
	});

}

void CanvasView::zoomSteps(int steps)
{
	if(_zoom<100 || (_zoom==100 && steps<0))
		setZoom(qRound((_zoom + steps * 10) / 10) * 10);
	else
		setZoom(qRound((_zoom + steps * 50) / 50) * 50);
}

void CanvasView::zoomin()
{
	zoomSteps(1);
}

void CanvasView::zoomout()
{
	zoomSteps(-1);
}

/**
 * You should use this function instead of calling scale() directly
 * to keep track of the zoom factor.
 * @param zoom new zoom factor
 */
void CanvasView::setZoom(qreal zoom)
{
	if(zoom<=0)
		return;

	_zoom = zoom;
	QMatrix nm(1,0,0,1, matrix().dx(), matrix().dy());
	nm.scale(_zoom/100.0, _zoom/100.0);
	nm.rotate(_rotate);

	nm.scale(_mirror ? -1 : 1, _flip ? -1 : 1);

	setMatrix(nm);
	emit viewTransformed(_zoom, _rotate);
}

/**
 * You should use this function instead calling rotate() directly
 * to keep track of the rotation angle.
 * @param angle new rotation angle
 */
void CanvasView::setRotation(qreal angle)
{
	_rotate = angle;
	setZoom(_zoom);
}

void CanvasView::setViewFlip(bool flip)
{
	if(flip != _flip) {
		_flip = flip;
		setZoom(_zoom);
	}
}

void CanvasView::setViewMirror(bool mirror)
{
	if(mirror != _mirror) {
		_mirror = mirror;
		setZoom(_zoom);
	}
}

void CanvasView::setLocked(bool lock)
{
	if(lock && !_locked)
		notification::playSound(notification::Event::LOCKED);
	else if(!lock && _locked)
		notification::playSound(notification::Event::UNLOCKED);

	_locked = lock;
	resetCursor();
}

void CanvasView::setToolCursor(const QCursor &cursor)
{
	m_toolcursor = cursor;
	resetCursor();
}

void CanvasView::resetCursor()
{
	if(_locked) {
		viewport()->setCursor(Qt::ForbiddenCursor);

	} else {
		// The standard crosshair cursor is (in some themes) too
		// thick for accurate work, so we use a custom 1px wide cursor.
		// Crosshair is safe to hide, because it is only used with brush
		// tools for which an outline cursor is also drawn.
		if(m_toolcursor.shape() == Qt::CrossCursor) {
			viewport()->setCursor(_enablecrosshair ? _crosshaircursor : QCursor(Qt::BlankCursor));
		} else {
			viewport()->setCursor(m_toolcursor);
		}
	}
}

void CanvasView::setCrosshair(bool enable)
{
	_enablecrosshair = enable;
	resetCursor();
}

void CanvasView::setPixelGrid(bool enable)
{
	_pixelgrid = enable;
	viewport()->update();
}

/**
 * @param radius circle radius
 */
void CanvasView::setOutlineSize(int size)
{
	float updatesize = _outlinesize;
	_outlinesize = size<=0 ? 0 : qMax(2, size);
	if(_showoutline) {
		if(_outlinesize>updatesize)
			updatesize = _outlinesize;
		QList<QRectF> rect;
		rect.append(QRectF(_prevoutlinepoint.x() - updatesize/2,
					_prevoutlinepoint.y() - updatesize/2,
					updatesize, updatesize));
		updateScene(rect);
	}
}

void CanvasView::setOutlineSubpixelMode(bool subpixel)
{
	_subpixeloutline = subpixel;
}

void CanvasView::drawForeground(QPainter *painter, const QRectF& rect)
{
	if(_pixelgrid && _zoom >= 800) {
		QPen pen(QColor(160, 160, 160));
		pen.setCosmetic(true);
		painter->setPen(pen);
		for(int x=rect.left();x<=rect.right();++x) {
			painter->drawLine(x, rect.top(), x, rect.bottom()+1);
		}

		for(int y=rect.top();y<=rect.bottom();++y) {
			painter->drawLine(rect.left(), y, rect.right()+1, y);
		}
	}
	if(_showoutline && _outlinesize>0 && !_specialpenmode && !_locked) {
		const QRectF outline(_prevoutlinepoint-QPointF(_outlinesize/2, _outlinesize/2),
					QSizeF(_outlinesize, _outlinesize));
		if(rect.intersects(outline)) {
			painter->save();
			QPen pen(Qt::white);
			pen.setCosmetic(true);
			painter->setPen(pen);
			painter->setCompositionMode(QPainter::CompositionMode_Difference);
			painter->drawEllipse(outline);
			painter->restore();
		}
	}
}

void CanvasView::enterEvent(QEvent *event)
{
	QGraphicsView::enterEvent(event);
	_showoutline = true;

	// Give focus to this widget on mouseover. This is so that
	// using spacebar for dragging works rightaway. Avoid stealing
	// focus from text edit widgets though.
	QWidget *oldfocus = QApplication::focusWidget();
	if(!oldfocus || !(
		oldfocus->inherits("QLineEdit") ||
		oldfocus->inherits("QTextEdit") ||
		oldfocus->inherits("QPlainTextEdit"))
		) {
		setFocus(Qt::MouseFocusReason);
	}
}

void CanvasView::leaveEvent(QEvent *event)
{
	QGraphicsView::leaveEvent(event);
	_showoutline = false;
	updateOutline();
}

paintcore::Point CanvasView::mapToScene(const QPoint &point, qreal pressure) const
{
	return paintcore::Point(mapToScene(point), pressure);
}

paintcore::Point CanvasView::mapToScene(const QPointF &point, qreal pressure) const
{
	// QGraphicsView API lacks mapToScene(QPointF), even though
	// the QPoint is converted to QPointF internally...
	// To work around this, map (x,y) and (x+1, y+1) and linearly interpolate
	// between the two
	double tmp;
	qreal xf = qAbs(modf(point.x(), &tmp));
	qreal yf = qAbs(modf(point.y(), &tmp));

	QPoint p0(floor(point.x()), floor(point.y()));
	QPointF p1 = mapToScene(p0);
	QPointF p2 = mapToScene(p0 + QPoint(1,1));

	QPointF mapped(
		(p1.x()-p2.x()) * xf + p2.x(),
		(p1.y()-p2.y()) * yf + p2.y()
	);

	return paintcore::Point(mapped, pressure);
}

void CanvasView::setPointerTracking(bool tracking)
{
	_pointertracking = tracking;
	if(!tracking && _scene) {
		// TODO
		//_scene->hideUserMarker();
	}
}

void CanvasView::setPressureMapping(const PressureMapping &mapping)
{
	m_pressuremapping = mapping;
}

void CanvasView::onPenDown(const paintcore::Point &p, bool right)
{
<<<<<<< HEAD
	Q_UNUSED(right);
	if(_scene->hasImage() && !_locked) {

=======
	if(_scene->hasImage()) {
>>>>>>> 24caa30f
		if(_specialpenmode) {
			// quick color pick mode
			_scene->model()->pickColor(p.x(), p.y(), 0, 0);
		} else {
<<<<<<< HEAD
			emit penDown(p, p.pressure());
=======
			// Start of a stroke. It is possible to get TabletPress and MousePress
			// events in the wrong order (mouse event generated before the real tablet event)
			// so the only thing we do here is remember the position of the starting point.
			// The real tool begin action will be executed in onPenMove, or onPenUp
			// in case of a single point dab.
			m_firstpoint = p;
			m_isFirstpoint = true;
>>>>>>> 24caa30f
		}
	}
}

void CanvasView::onPenMove(const paintcore::Point &p, bool right, bool shift, bool alt)
{
<<<<<<< HEAD
	Q_UNUSED(right);

	if(_scene->hasImage() && !_locked) {
		if(_specialpenmode) {
			// quick color pick mode
			_scene->model()->pickColor(p.x(), p.y(), 0, 0);
		} else {
			emit penMove(p, p.pressure(), shift, alt);
=======
	if(_scene->hasImage()) {
		if(_specialpenmode) {
			// quick color pick mode
			_scene->pickColor(p.x(), p.y(), 0, 0, right);

		} else if(!_locked) {
			if(_smoothing>0 && _current_tool->allowSmoothing()) {

				bool hadSmooth = _smoother.hasSmoothPoint();

				// Deferred stroke start. See onPenDown
				if(m_isFirstpoint) {
					m_firstpoint.setPressure(p.pressure());
					_smoother.addPoint(m_firstpoint);
					m_isFirstpoint = false;
				}

				_smoother.addPoint(p);
				if(_smoother.hasSmoothPoint()) {
					if(!hadSmooth)
						_current_tool->begin(_smoother.smoothPoint(), right, _zoom);
					else
						_current_tool->motion(_smoother.smoothPoint(), shift, alt);
				}
				// Remember the keys in use in case we simulate
				// catch-up moves on pen up
				_prevshift = shift;
				_prevalt = alt;

			} else {
				if(m_isFirstpoint) {
					m_firstpoint.setPressure(p.pressure());
					_current_tool->begin(m_firstpoint, right, _zoom);
					m_isFirstpoint = false;
				}
				_current_tool->motion(p, shift, alt);
			}
>>>>>>> 24caa30f
		}
	}
}

void CanvasView::onPenUp(bool right)
{
<<<<<<< HEAD
	Q_UNUSED(right);
	if(!_locked) {
		if(!_specialpenmode)
			emit penUp();
=======
	if(_scene->hasImage() && !_locked) {
		// Skip movementless tablet dabs to avoid the buggy pressure
		// value in the first (in this case only) point.
		if(!_specialpenmode && !(m_isFirstpoint && _stylusDown)) {

			// Deferred stroke start: single point dab
			if(m_isFirstpoint) {
				_current_tool->begin(m_firstpoint, right, _zoom);
			}

			// Drain any remaining points from the smoothing buffer
			if(_smoothing>0 && _current_tool->allowSmoothing()) {
				if(_smoother.hasSmoothPoint())
					_smoother.removePoint();
				while(_smoother.hasSmoothPoint()) {
					_current_tool->motion(_smoother.smoothPoint(),
						_prevshift, _prevalt);
					_smoother.removePoint();
				}
			}

			_current_tool->end();
		}

		_smoother.reset();
>>>>>>> 24caa30f
	}
	_specialpenmode = false;
}

void CanvasView::penPressEvent(const QPointF &pos, float pressure, Qt::MouseButton button, Qt::KeyboardModifiers modifiers, bool isStylus)
{
	if(button == Qt::MidButton || _dragbtndown) {
		ViewTransform mode;
		if(_dragbtndown == DRAG_NOTRANSFORM) {
			if(modifiers.testFlag(Qt::ControlModifier))
				mode = DRAG_ZOOM;
			else if(modifiers.testFlag(Qt::ShiftModifier))
				mode = DRAG_QUICKADJUST1;
			else
				mode = DRAG_TRANSLATE;
		} else
			mode = _dragbtndown;

		startDrag(pos.x(), pos.y(), mode);

	} else if((button == Qt::LeftButton || button == Qt::RightButton) && _isdragging==DRAG_NOTRANSFORM) {
		_pendown = isStylus ? TABLETDOWN : MOUSEDOWN;
		_pointerdistance = 0;
		_pointervelocity = 0;
		_prevpoint = mapToScene(pos, pressure);
		_specialpenmode = modifiers.testFlag(Qt::ControlModifier);
		onPenDown(mapToScene(pos, mapPressure(pressure, isStylus)), button == Qt::RightButton);
	}
}

//! Handle mouse press events
void CanvasView::mousePressEvent(QMouseEvent *event)
{
	/** @todo why do we sometimes get mouse events for tablet strokes? */
	if(_pendown != NOTDOWN)
		return;

	if(_touching)
		return;

	penPressEvent(
		event->pos(),
		_tabletmode == HYBRID_TABLET && _stylusDown ? _lastPressure : 1,
		event->button(),
		event->modifiers(),
		false
	);
}

void CanvasView::penMoveEvent(const QPointF &pos, float pressure, Qt::MouseButtons buttons, Qt::KeyboardModifiers modifiers, bool isStylus)
{
	if(_isdragging) {
		moveDrag(pos.x(), pos.y());

	} else {
		// Hot border detection. This is used to show the menu bar in fullscreen mode
		// when the pointer is brought to the top of the screen.
		if(!_pendown) {
			if(_hotBorderTop) {
				if(pos.y() > 30) {
					emit hotBorder(false);
					_hotBorderTop = false;
				}
			} else {
				if(pos.y() < 3) {
					emit hotBorder(true);
					_hotBorderTop = true;
				}
			}
		}

		paintcore::Point point = mapToScene(pos, pressure);
		updateOutline(point);
		if(!_prevpoint.intSame(point)) {
			if(_pendown) {
				_pointervelocity = point.distance(_prevpoint);
				_pointerdistance += _pointervelocity;
				point.setPressure(mapPressure(pressure, isStylus));
				onPenMove(point, buttons.testFlag(Qt::RightButton), modifiers.testFlag(Qt::ShiftModifier), modifiers.testFlag(Qt::AltModifier));

			} else if(_pointertracking && _scene->hasImage()) {
				emit pointerMoved(point);
			}
			_prevpoint = point;
		}
	}
}

//! Handle mouse motion events
void CanvasView::mouseMoveEvent(QMouseEvent *event)
{
	/** @todo why do we sometimes get mouse events for tablet strokes? */
	if(_pendown == TABLETDOWN)
		return;
	if(_touching)
		return;
	if(_pendown && event->buttons() == Qt::NoButton) {
		// In case we missed a mouse release
		mouseReleaseEvent(event);
		return;
	}

	penMoveEvent(
		event->pos(),
		_tabletmode == HYBRID_TABLET && _stylusDown ? _lastPressure : 1.0,
		event->buttons(),
		event->modifiers(),
		false
	);
}

void CanvasView::penReleaseEvent(const QPointF &pos, Qt::MouseButton button)
{
	_prevpoint = mapToScene(pos, 0.0);
	if(_isdragging) {
		stopDrag();

	} else if(_pendown == TABLETDOWN || ((button == Qt::LeftButton || button == Qt::RightButton) && _pendown == MOUSEDOWN)) {
		onPenUp(button == Qt::RightButton);
		_pendown = NOTDOWN;
	}
}

//! Handle mouse release events
void CanvasView::mouseReleaseEvent(QMouseEvent *event)
{
	if(_touching)
		return;
	penReleaseEvent(event->pos(), event->button());
}

void CanvasView::mouseDoubleClickEvent(QMouseEvent*)
{
	// Ignore doubleclicks
}

void CanvasView::wheelEvent(QWheelEvent *event)
{
	if((event->modifiers() & Qt::ControlModifier)) {
		_zoomWheelDelta += event->angleDelta().y();
		int steps=_zoomWheelDelta / 120;
		_zoomWheelDelta -= steps * 120;

		if(steps != 0) {
			zoomSteps(steps);
		}

	} else if((event->modifiers() & Qt::ShiftModifier)) {
		doQuickAdjust1(event->angleDelta().y() / (30 * 4.0));

	} else {
		QGraphicsView::wheelEvent(event);
	}
}

void CanvasView::keyPressEvent(QKeyEvent *event) {
	if(event->key() == Qt::Key_Space && !event->isAutoRepeat()) {
		event->accept();
		if(event->modifiers() & Qt::ControlModifier) {
			_dragbtndown = DRAG_ROTATE;
		} else {
			_dragbtndown = DRAG_TRANSLATE;
		}
		viewport()->setCursor(Qt::OpenHandCursor);

	} else {
		QGraphicsView::keyPressEvent(event);

		if(event->key() == Qt::Key_Control && !_dragbtndown)
			viewport()->setCursor(_colorpickcursor);

	}
}

void CanvasView::keyReleaseEvent(QKeyEvent *event) {
	if(event->key() == Qt::Key_Space && !event->isAutoRepeat()) {
		event->accept();
		_dragbtndown = DRAG_NOTRANSFORM;
		if(_isdragging==DRAG_NOTRANSFORM)
			resetCursor();

	} else {
		QGraphicsView::keyReleaseEvent(event);

		if(event->key() == Qt::Key_Control) {
			if(_dragbtndown)
				viewport()->setCursor(Qt::OpenHandCursor);
			else
				resetCursor();
		}
	}
}

void CanvasView::gestureEvent(QGestureEvent *event)
{
	QPinchGesture *pinch = static_cast<QPinchGesture*>(event->gesture(Qt::PinchGesture));
	if(pinch) {
		if(pinch->state() == Qt::GestureStarted) {
			_gestureStartZoom = _zoom;
			_gestureStartAngle = _rotate;
		}

		if(_enableTouchPinch && (pinch->changeFlags() & QPinchGesture::ScaleFactorChanged))
			setZoom(_gestureStartZoom * pinch->scaleFactor());

		if(_enableTouchTwist && (pinch->changeFlags() & QPinchGesture::RotationAngleChanged))
			setRotation(_gestureStartAngle + pinch->rotationAngle());
	}
}

static qreal squareDist(const QPointF &p)
{
	return p.x()*p.x() + p.y()*p.y();
}

void CanvasView::setTouchGestures(bool scroll, bool pinch, bool twist)
{
	_enableTouchScroll = scroll;
	_enableTouchPinch = pinch;
	_enableTouchTwist = twist;
}

void CanvasView::touchEvent(QTouchEvent *event)
{
	event->accept();

	switch(event->type()) {
	case QEvent::TouchBegin:
		_touchRotating = false;
		break;

	case QEvent::TouchUpdate: {
		QPointF startCenter, lastCenter, center;
		const int points = event->touchPoints().size();
		for(const auto &tp : event->touchPoints()) {
			startCenter += tp.startPos();
			lastCenter += tp.lastPos();
			center += tp.pos();
		}
		startCenter /= points;
		lastCenter /= points;
		center /= points;

		if(!_touching) {
			_touchStartZoom = zoom();
			_touchStartRotate = rotation();
		}

		// Single finger drag when touch scroll is enabled,
		// but also drag with a pinch gesture. Single finger drag
		// may be deactivated to support finger painting.
		if(_enableTouchScroll || (_enableTouchPinch && points >= 2)) {
			_touching = true;
			float dx = center.x() - lastCenter.x();
			float dy = center.y() - lastCenter.y();
			horizontalScrollBar()->setValue(horizontalScrollBar()->value() - dx);
			verticalScrollBar()->setValue(verticalScrollBar()->value() - dy);
		}

		// Scaling and rotation with two fingers
		if(points >= 2 && (_enableTouchPinch | _enableTouchTwist)) {
			_touching = true;
			float startAvgDist=0, avgDist=0;
			for(const auto &tp : event->touchPoints()) {
				startAvgDist += squareDist(tp.startPos() - startCenter);
				avgDist += squareDist(tp.pos() - center);
			}
			startAvgDist = sqrt(startAvgDist);

			if(_enableTouchPinch) {
				avgDist = sqrt(avgDist);
				const qreal dZoom = avgDist / startAvgDist;
				_zoom = _touchStartZoom * dZoom;
			}

			if(_enableTouchTwist) {
				const QLineF l1 { event->touchPoints().first().startPos(), event->touchPoints().last().startPos() };
				const QLineF l2 { event->touchPoints().first().pos(), event->touchPoints().last().pos() };

				const qreal dAngle = l1.angle() - l2.angle();

				// Require a small nudge to activate rotation to avoid rotating when the user just wanted to zoom
				// Alsom, only rotate when touch points start out far enough from each other. Initial angle measurement
				// is inaccurate when touchpoints are close together.
				if(startAvgDist / _dpi > 0.8 && (qAbs(dAngle) > 3.0 || _touchRotating)) {
					_touchRotating = true;
					_rotate = _touchStartRotate + dAngle;
				}

			}

			// Recalculate view matrix
			setZoom(zoom());
		}

	} break;

	case QEvent::TouchEnd:
	case QEvent::TouchCancel:
		_touching = false;
		break;
	default: break;
	}
}

//! Handle viewport events
/**
 * Tablet events are handled here
 * @param event event info
 */
bool CanvasView::viewportEvent(QEvent *event)
{
	if(event->type() == QEvent::Gesture) {
		gestureEvent(static_cast<QGestureEvent*>(event));
	}
#ifndef Q_OS_MAC // On Mac, the above gesture events work better
	else if(event->type()==QEvent::TouchBegin || event->type() == QEvent::TouchUpdate || event->type() == QEvent::TouchEnd || event->type() == QEvent::TouchCancel) {
		touchEvent(static_cast<QTouchEvent*>(event));
	}
#endif
	else if(event->type() == QEvent::TabletPress && _tabletmode!=DISABLE_TABLET) {
		QTabletEvent *tabev = static_cast<QTabletEvent*>(event);
		_stylusDown = true;
		_lastPressure = tabev->pressure();

		// Note: it is possible to get a mouse press event for a tablet event (even before
		// the tablet event is received or even though tabev->accept() is called), but
		// it is never possible to get a TabletPress for a real mouse press. Therefore,
		// we don't actually do anything yet in the penDown handler other than remember
		// the initial point and we'll let a TabletEvent override the mouse event.
		if(_tabletmode==ENABLE_TABLET) {
			tabev->accept();

			penPressEvent(
				tabev->posF(),
				tabev->pressure(),
				tabev->button(),
				tabev->modifiers(),
				true
			);
		} else
			return QGraphicsView::viewportEvent(event);
	}
	else if(event->type() == QEvent::TabletMove && _tabletmode!=DISABLE_TABLET) {
		QTabletEvent *tabev = static_cast<QTabletEvent*>(event);
		_lastPressure = tabev->pressure();
		_stylusDown = true;
		if(_tabletmode==ENABLE_TABLET) {
			tabev->accept();

			penMoveEvent(
				tabev->posF(),
				tabev->pressure(),
				tabev->buttons(),
				tabev->modifiers(),
				true
			);
		} else
			return QGraphicsView::viewportEvent(event);
	}
	else if(event->type() == QEvent::TabletRelease && _tabletmode!=DISABLE_TABLET) {
		QTabletEvent *tabev = static_cast<QTabletEvent*>(event);
		_stylusDown = false;
		if(_tabletmode==ENABLE_TABLET) {
			tabev->accept();
			penReleaseEvent(tabev->posF(), tabev->button());

		} else
			return QGraphicsView::viewportEvent(event);
	}
	else {
		return QGraphicsView::viewportEvent(event);
	}

	return true;
}

float CanvasView::mapPressure(float pressure, bool stylus)
{
	switch(m_pressuremapping.mode) {
	case PressureMapping::STYLUS:
		return stylus || (_tabletmode==HYBRID_TABLET && _stylusDown) ? m_pressuremapping.curve.value(pressure) : 1.0;

	case PressureMapping::DISTANCE: {
		qreal d = qMin(_pointerdistance, m_pressuremapping.param) / m_pressuremapping.param;
		return m_pressuremapping.curve.value(d);
	}

	case PressureMapping::VELOCITY:
		qreal v = qMin(_pointervelocity, m_pressuremapping.param) / m_pressuremapping.param;
		return m_pressuremapping.curve.value(v);
	}

	// Shouldn't be reached
	Q_ASSERT(false);
	return 0;
}

void CanvasView::updateOutline(paintcore::Point point) {
	if(!_subpixeloutline) {
		point.setX(qFloor(point.x()) + 0.5);
		point.setY(qFloor(point.y()) + 0.5);
	}
	if(_showoutline && !_locked && !point.roughlySame(_prevoutlinepoint)) {
		QList<QRectF> rect;
		const float oR = _outlinesize / 2;
		rect.append(QRectF(
					_prevoutlinepoint.x() - oR,
					_prevoutlinepoint.y() - oR,
					_outlinesize,
					_outlinesize
				));
		rect.append(QRectF(
						point.x() - oR,
						point.y() - oR,
						_outlinesize,
						_outlinesize
					));
		updateScene(rect);
		_prevoutlinepoint = point;
	}
}

void CanvasView::updateOutline()
{
	QList<QRectF> rect;
	rect.append(QRectF(_prevoutlinepoint.x() - _outlinesize/2,
				_prevoutlinepoint.y() - _outlinesize/2,
				_outlinesize, _outlinesize));
	updateScene(rect);

}

void CanvasView::doQuickAdjust1(float delta)
{
	// Brush attribute adjustment is allowed only when stroke is not in progress
	if(_pendown == NOTDOWN)
		emit quickAdjust(delta);
}

QPoint CanvasView::viewCenterPoint() const
{
	return mapToScene(rect().center()).toPoint();
}

bool CanvasView::isPointVisible(const QPointF &point) const
{
	QPoint p = mapFromScene(point);
	return p.x() > 0 && p.y() > 0 && p.x() < width() && p.y() < height();
}

void CanvasView::scrollTo(const QPoint& point)
{
	centerOn(point);
}

/**
 * @param x initial x coordinate
 * @param y initial y coordinate
 * @param mode dragging mode
 */
void CanvasView::startDrag(int x,int y, ViewTransform mode)
{
	viewport()->setCursor(Qt::ClosedHandCursor);
	_dragx = x;
	_dragy = y;
	_isdragging = mode;
	_showoutline = false;
	updateOutline();
}

/**
 * @param x x coordinate
 * @param y y coordinate
 */
void CanvasView::moveDrag(int x, int y)
{
	const int dx = _dragx - x;
	const int dy = _dragy - y;

	if(_isdragging==DRAG_ROTATE) {
		qreal preva = qAtan2( width()/2 - _dragx, height()/2 - _dragy );
		qreal a = qAtan2( width()/2 - x, height()/2 - y );
		setRotation(rotation() + qRadiansToDegrees(preva-a));

	} else if(_isdragging==DRAG_ZOOM) {
		if(dy!=0) {
			float delta = qBound(-1.0, dy / 100.0, 1.0);
			if(delta>0) {
				setZoom(_zoom * (1+delta));
			} else if(delta<0) {
				setZoom(_zoom / (1-delta));
			}
		}
	} else if(_isdragging==DRAG_QUICKADJUST1) {
		if(dy!=0) {
			float delta = qBound(-2.0, dy / 10.0, 2.0);
			doQuickAdjust1(delta);
		}
	} else {
		QScrollBar *ver = verticalScrollBar();
		ver->setSliderPosition(ver->sliderPosition()+dy);
		QScrollBar *hor = horizontalScrollBar();
		hor->setSliderPosition(hor->sliderPosition()+dx);
	}

	_dragx = x;
	_dragy = y;
}

//! Stop dragging
void CanvasView::stopDrag()
{
	if(_dragbtndown != DRAG_NOTRANSFORM)
		viewport()->setCursor(Qt::OpenHandCursor);
	else
		resetCursor();
	_isdragging = DRAG_NOTRANSFORM;
	_showoutline = true;
}

/**
 * @brief accept image drops
 * @param event event info
 *
 * @todo Check file extensions
 */
void CanvasView::dragEnterEvent(QDragEnterEvent *event)
{
	if(event->mimeData()->hasUrls() || event->mimeData()->hasImage() || event->mimeData()->hasColor())
		event->acceptProposedAction();
}

void CanvasView::dragMoveEvent(QDragMoveEvent *event)
{
	if(event->mimeData()->hasUrls() || event->mimeData()->hasImage())
		event->acceptProposedAction();
}

/**
 * @brief handle image drops
 * @param event event info
 */
void CanvasView::dropEvent(QDropEvent *event)
{
	const QMimeData *data = event->mimeData();
	if(data->hasImage()) {
		emit imageDropped(qvariant_cast<QImage>(event->mimeData()->imageData()));
	} else if(data->hasUrls()) {
		emit urlDropped(event->mimeData()->urls().first());
	} else if(data->hasColor()) {
		emit colorDropped(event->mimeData()->colorData().value<QColor>());
	} else {
		// unsupported data
		return;
	}
	event->acceptProposedAction();
}

void CanvasView::showEvent(QShowEvent *event)
{
	QGraphicsView::showEvent(event);
	// Find the DPI of the screen
	// TODO: if the window is moved to another screen, this should be updated
	QWidget *w = this;
	while(w) {
		if(w->windowHandle() != nullptr) {
			_dpi = w->windowHandle()->screen()->physicalDotsPerInch();
			break;
		}
		w=w->parentWidget();
	}
}

}<|MERGE_RESOLUTION|>--- conflicted
+++ resolved
@@ -45,12 +45,7 @@
 	: QGraphicsView(parent), _pendown(NOTDOWN), _specialpenmode(false), _isdragging(DRAG_NOTRANSFORM),
 	_dragbtndown(DRAG_NOTRANSFORM), _outlinesize(2),
 	_showoutline(true), _enablecrosshair(true), _zoom(100), _rotate(0), _flip(false), _mirror(false), _scene(0),
-<<<<<<< HEAD
 	_tabletmode(ENABLE_TABLET),
-=======
-	_smoothing(0), _pressuremode(PRESSUREMODE_STYLUS),
-	_tabletmode(ENABLE_TABLET), _lastPressure(1), _stylusDown(false),
->>>>>>> 24caa30f
 	_zoomWheelDelta(0),
 	_locked(false), _pointertracking(false), _pixelgrid(true),
 	_hotBorderTop(false),
@@ -329,35 +324,19 @@
 
 void CanvasView::onPenDown(const paintcore::Point &p, bool right)
 {
-<<<<<<< HEAD
 	Q_UNUSED(right);
 	if(_scene->hasImage() && !_locked) {
-
-=======
-	if(_scene->hasImage()) {
->>>>>>> 24caa30f
 		if(_specialpenmode) {
 			// quick color pick mode
 			_scene->model()->pickColor(p.x(), p.y(), 0, 0);
 		} else {
-<<<<<<< HEAD
 			emit penDown(p, p.pressure());
-=======
-			// Start of a stroke. It is possible to get TabletPress and MousePress
-			// events in the wrong order (mouse event generated before the real tablet event)
-			// so the only thing we do here is remember the position of the starting point.
-			// The real tool begin action will be executed in onPenMove, or onPenUp
-			// in case of a single point dab.
-			m_firstpoint = p;
-			m_isFirstpoint = true;
->>>>>>> 24caa30f
 		}
 	}
 }
 
 void CanvasView::onPenMove(const paintcore::Point &p, bool right, bool shift, bool alt)
 {
-<<<<<<< HEAD
 	Q_UNUSED(right);
 
 	if(_scene->hasImage() && !_locked) {
@@ -366,83 +345,16 @@
 			_scene->model()->pickColor(p.x(), p.y(), 0, 0);
 		} else {
 			emit penMove(p, p.pressure(), shift, alt);
-=======
-	if(_scene->hasImage()) {
-		if(_specialpenmode) {
-			// quick color pick mode
-			_scene->pickColor(p.x(), p.y(), 0, 0, right);
-
-		} else if(!_locked) {
-			if(_smoothing>0 && _current_tool->allowSmoothing()) {
-
-				bool hadSmooth = _smoother.hasSmoothPoint();
-
-				// Deferred stroke start. See onPenDown
-				if(m_isFirstpoint) {
-					m_firstpoint.setPressure(p.pressure());
-					_smoother.addPoint(m_firstpoint);
-					m_isFirstpoint = false;
-				}
-
-				_smoother.addPoint(p);
-				if(_smoother.hasSmoothPoint()) {
-					if(!hadSmooth)
-						_current_tool->begin(_smoother.smoothPoint(), right, _zoom);
-					else
-						_current_tool->motion(_smoother.smoothPoint(), shift, alt);
-				}
-				// Remember the keys in use in case we simulate
-				// catch-up moves on pen up
-				_prevshift = shift;
-				_prevalt = alt;
-
-			} else {
-				if(m_isFirstpoint) {
-					m_firstpoint.setPressure(p.pressure());
-					_current_tool->begin(m_firstpoint, right, _zoom);
-					m_isFirstpoint = false;
-				}
-				_current_tool->motion(p, shift, alt);
-			}
->>>>>>> 24caa30f
 		}
 	}
 }
 
 void CanvasView::onPenUp(bool right)
 {
-<<<<<<< HEAD
 	Q_UNUSED(right);
 	if(!_locked) {
 		if(!_specialpenmode)
 			emit penUp();
-=======
-	if(_scene->hasImage() && !_locked) {
-		// Skip movementless tablet dabs to avoid the buggy pressure
-		// value in the first (in this case only) point.
-		if(!_specialpenmode && !(m_isFirstpoint && _stylusDown)) {
-
-			// Deferred stroke start: single point dab
-			if(m_isFirstpoint) {
-				_current_tool->begin(m_firstpoint, right, _zoom);
-			}
-
-			// Drain any remaining points from the smoothing buffer
-			if(_smoothing>0 && _current_tool->allowSmoothing()) {
-				if(_smoother.hasSmoothPoint())
-					_smoother.removePoint();
-				while(_smoother.hasSmoothPoint()) {
-					_current_tool->motion(_smoother.smoothPoint(),
-						_prevshift, _prevalt);
-					_smoother.removePoint();
-				}
-			}
-
-			_current_tool->end();
-		}
-
-		_smoother.reset();
->>>>>>> 24caa30f
 	}
 	_specialpenmode = false;
 }
