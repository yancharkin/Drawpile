/*
   Drawpile - a collaborative drawing program.

   Copyright (C) 2013-2016 Calle Laakkonen

   Drawpile is free software: you can redistribute it and/or modify
   it under the terms of the GNU General Public License as published by
   the Free Software Foundation, either version 3 of the License, or
   (at your option) any later version.

   Drawpile is distributed in the hope that it will be useful,
   but WITHOUT ANY WARRANTY; without even the implied warranty of
   MERCHANTABILITY or FITNESS FOR A PARTICULAR PURPOSE.  See the
   GNU General Public License for more details.

   You should have received a copy of the GNU General Public License
   along with Drawpile.  If not, see <http://www.gnu.org/licenses/>.
*/

#include "config.h"

#include "net/login.h"
#include "net/loginsessions.h"
#include "net/tcpserver.h"

#include "../shared/net/control.h"
#include "../shared/net/meta.h"
<<<<<<< HEAD
#include "../shared/net/meta2.h"
=======
#include "../shared/net/flow.h"
>>>>>>> 30d3d9a9

#include <QDebug>
#include <QStringList>
#include <QRegularExpression>
#include <QSslSocket>
#include <QStandardPaths>
#include <QDir>
#include <QFile>
#include <QHostAddress>

#define DEBUG_LOGIN

namespace {

enum CertLocation { KNOWN_HOSTS, TRUSTED_HOSTS };
QFileInfo getCertFile(CertLocation location, const QString &hostname)
{
	QString locationpath;
	if(location == KNOWN_HOSTS)
		locationpath = "/known-hosts/";
	else
		locationpath = "/trusted-hosts/";

	QDir certDir(QStandardPaths::writableLocation(QStandardPaths::DataLocation) + locationpath);
	certDir.mkpath(".");

	return QFileInfo(certDir, hostname + ".pem");
}

}

namespace net {

LoginHandler::LoginHandler(Mode mode, const QUrl &url, QObject *parent)
	: QObject(parent),
	  m_mode(mode),
	  m_address(url),
	  m_maxusers(0),
	  m_allowdrawing(true),
	  m_layerctrllock(true),
	  m_state(EXPECT_HELLO),
	  m_multisession(false),
	  m_tls(false)
{
	m_sessions = new LoginSessionModel(this);

	// Automatically join a session if the ID is included in the URL
	QString path = m_address.path();
	if(path.length()>1) {
		QRegularExpression idre("\\A/([a-zA-Z0-9:-]{1,64})/?\\z");
		auto m = idre.match(path);
		if(m.hasMatch())
			m_autoJoinId = m.captured(1);
	}
}

void LoginHandler::serverDisconnected()
{
}

void LoginHandler::receiveMessage(protocol::MessagePtr message)
{
	if(message->type() == protocol::MSG_DISCONNECT) {
<<<<<<< HEAD
		// server reports login errors with MSG_COMMAND, so there is nothing
		// of more interest here.
=======
		const protocol::Disconnect &dmsg = message.cast<protocol::Disconnect>();
		if(dmsg.reason() == protocol::Disconnect::KICK) {
			qWarning("We are IP banned from this server!");
			failLogin(tr("Your IP address is banned from this server"));
		}
>>>>>>> 30d3d9a9
		return;
	}

	if(message->type() != protocol::MSG_COMMAND) {
		qWarning() << "Login error: got message type" << message->type() << "when expected type 0";
		failLogin(tr("Invalid state"));
		return;
	}

	const protocol::ServerReply msg = message.cast<protocol::Command>().reply();

#ifdef DEBUG_LOGIN
	qDebug() << "login <--" << msg.reply;
#endif

	// Overall, the login process is:
	// 1. wait for server greeting
	// 2. Upgrade to secure connection (if available)
	// 3. Authenticate user (or do guest login)
	// 4. get hosting password from user if needed
	// 5. wait for session list
	// 6. wait for user to finish typing host/join password if needed
	// 7. send host/join command
	// 8. wait for OK

	if(msg.type == protocol::ServerReply::ERROR) {
		// The server disconnects us right after sending the error message
		handleError(msg.reply["code"].toString(), msg.message);
		return;

	} else if(msg.type != protocol::ServerReply::LOGIN && msg.type != protocol::ServerReply::RESULT) {
		qWarning() << "Login error: got reply type" << msg.type << "when expected LOGIN, RESULT or ERROR";
		failLogin(tr("Invalid state"));
	}

	switch(m_state) {
	case EXPECT_HELLO: expectHello(msg); break;
	case EXPECT_STARTTLS: expectStartTls(msg); break;
	case WAIT_FOR_LOGIN_PASSWORD: expectNothing(msg); break;
	case EXPECT_IDENTIFIED: expectIdentified(msg); break;
	case EXPECT_SESSIONLIST_TO_JOIN: expectSessionDescriptionJoin(msg); break;
	case EXPECT_SESSIONLIST_TO_HOST: expectSessionDescriptionHost(msg); break;
	case WAIT_FOR_JOIN_PASSWORD:
	case WAIT_FOR_HOST_PASSWORD:
	case EXPECT_LOGIN_OK: expectLoginOk(msg); break;
	case ABORT_LOGIN: /* ignore messages in this state */ break;
	}
}

void LoginHandler::expectNothing(const protocol::ServerReply &msg)
{
	Q_UNUSED(msg);
	qWarning("Got login message while not expecting anything!");
	failLogin(tr("Incompatible server"));
}

void LoginHandler::expectHello(const protocol::ServerReply &msg)
{
	if(msg.type != protocol::ServerReply::LOGIN) {
		qWarning() << "Login error. Greeting type is not LOGIN:" << msg.type;
		failLogin(tr("Incompatible server"));
		return;
	}

	// Server protocol version must match ours
	const int serverVersion = msg.reply["version"].toInt();
	if(serverVersion != DRAWPILE_PROTO_SERVER_VERSION) {
		failLogin(tr("Server is for a different Drawpile version!"));
		return;
	}

	// Parse server capability flags
	const QJsonArray flags = msg.reply["flags"].toArray();

	bool mustSecure = false;
	m_needHostPassword = false;
	m_canAuth = false;
	m_mustAuth = false;
	m_needUserPassword = false;

	for(const QJsonValue &flag : flags) {
		if(flag == "MULTI") {
			m_multisession = true;
		} else if(flag == "HOSTP") {
			m_needHostPassword = true;
		} else if(flag == "TLS") {
			m_tls = true;
		} else if(flag == "SECURE") {
			mustSecure = true;
		} else if(flag == "PERSIST") {
			// TODO indicate persistent session support
		} else if(flag == "IDENT") {
			m_canAuth = true;
		} else if(flag == "NOGUEST") {
			m_mustAuth = true;
		} else {
			qWarning() << "Unknown server capability:" << flag;
		}
	}

	// Start secure mode if possible
	if(QSslSocket::supportsSsl() && m_tls) {
		m_state = EXPECT_STARTTLS;

		protocol::ServerCommand cmd;
		cmd.cmd = "startTls";
		send(cmd);

	} else {
		// If this is a trusted host, it should always be in secure mode
		if(QSslSocket::supportsSsl() && getCertFile(TRUSTED_HOSTS, m_address.host()).exists()) {
			failLogin(tr("Secure mode not enabled on a trusted host!"));
			return;
		}

		if(mustSecure) {
			failLogin(tr("This is a secure secure server, but secure connection support is not available!"));
			return;
		}

		m_tls = false;
		prepareToSendIdentity();
	}
}

void LoginHandler::expectStartTls(const protocol::ServerReply &msg)
{
	Q_ASSERT(m_tls);
	if(msg.reply["startTls"].toBool()) {
		startTls();

	} else {
		qWarning() << "Login error. Expected startTls, got:" << msg.reply;
		failLogin(tr("Incompatible server"));
	}
}

void LoginHandler::gotPassword(const QString &password)
{
	switch(m_state) {
	case WAIT_FOR_HOST_PASSWORD:
		m_hostPassword = password;
		sendHostCommand();
		break;
	case WAIT_FOR_JOIN_PASSWORD:
		m_joinPassword = password;
		sendJoinCommand();
		break;
	default:
		// shouldn't happen...
		qFatal("invalid state");
		return;
	}
}

void LoginHandler::prepareToSendIdentity()
{
	if(m_mustAuth || m_needUserPassword) {
		m_state = WAIT_FOR_LOGIN_PASSWORD;

		QString prompt;
		if(m_mustAuth)
			prompt = tr("This server does not allow guest logins");
		else
			prompt = tr("Password needed to log in as \"%1\"").arg(m_address.userName());

		emit loginNeeded(prompt);

	} else {
		sendIdentity();
	}
}

void LoginHandler::selectIdentity(const QString &username, const QString &password)
{
	m_address.setUserName(username);
	m_address.setPassword(password);
	sendIdentity();
}

void LoginHandler::sendIdentity()
{
	protocol::ServerCommand cmd;
	cmd.cmd = "ident";
	cmd.args.append(m_address.userName());

	if(!m_address.password().isEmpty())
		cmd.args.append(m_address.password());

	m_state = EXPECT_IDENTIFIED;
	send(cmd);
}

void LoginHandler::expectIdentified(const protocol::ServerReply &msg)
{
	if(msg.reply["state"] == "needPassword") {
		// Looks like guest logins are not possible
		m_needUserPassword = true;
		prepareToSendIdentity();
		return;
	}

	if(msg.reply["state"] != "identOk") {
		qWarning() << "Expected identOk state, got" << msg.reply["state"];
		failLogin(tr("Invalid state"));
		return;
	}

	//bool isGuest = msg.reply["guest"].toBool();
	QJsonArray flags = msg.reply["flags"].toArray();

	if(m_mode == HOST) {
		m_state = EXPECT_SESSIONLIST_TO_HOST;

	} else {
		// Show session selector if in multisession mode
		// In single-session mode we can just automatically join
		// the first session we see.
		if(m_multisession)
			emit sessionChoiceNeeded(m_sessions);

		m_state = EXPECT_SESSIONLIST_TO_JOIN;
	}
}

void LoginHandler::expectSessionDescriptionHost(const protocol::ServerReply &msg)
{
	Q_ASSERT(m_mode == HOST);

	if(msg.type == protocol::ServerReply::LOGIN) {
		// We don't care about existing sessions when hosting a new one,
		// but the reply means we can go ahead
		if(m_needHostPassword) {
			m_state = WAIT_FOR_HOST_PASSWORD;
			emit passwordNeeded(tr("Enter hosting password"));

		} else {
			sendHostCommand();
		}

	} else {
		qWarning() << "Expected session list, got" << msg.reply;
		failLogin(tr("Incompatible server"));
		return;
	}
}

void LoginHandler::sendHostCommand()
{
	protocol::ServerCommand cmd;
	cmd.cmd = "host";

	if(!m_hostSessionId.isEmpty())
		cmd.kwargs["id"] = m_hostSessionId;

	cmd.kwargs["protocol"] = DRAWPILE_PROTO_STR;
	cmd.kwargs["user_id"] = m_userid;
	if(!m_hostPassword.isEmpty())
		cmd.kwargs["host_password"] = m_hostPassword;
	// TODO session password

	send(cmd);
	m_state = EXPECT_LOGIN_OK;
}

void LoginHandler::expectSessionDescriptionJoin(const protocol::ServerReply &msg)
{
	Q_ASSERT(m_mode == JOIN);

	if(msg.reply.contains("title")) {
		emit serverTitleChanged(msg.reply["title"].toString());
	}

	if(msg.reply.contains("sessions")) {
		for(const QJsonValue &jsv : msg.reply["sessions"].toArray()) {
			QJsonObject js = jsv.toObject();
			LoginSession session;

			session.id = js["id"].toString();
			if(session.id.startsWith('!')) {
				session.id = session.id.mid(1);
				session.customId = true;
			}

			const QString protoVer = js["protocol"].toString();
			session.incompatible = protoVer != DRAWPILE_PROTO_STR;
			qDebug() << protoVer << " != " << DRAWPILE_PROTO_STR;
			session.needPassword = js["password"].toBool();
			session.closed = js["closed"].toBool();
			session.asleep = js["asleep"].toBool();
			session.persistent = js["persistent"].toBool();
			session.userCount = js["users"].toInt();
			session.founder = js["founder"].toString();
			session.title = js["title"].toString();

			m_sessions->updateSession(session);

			if(session.id == m_autoJoinId) {
				// A session ID was given as part of the URL
				joinSelectedSession(session.id, session.needPassword);
			}
		}
	}

	if(msg.reply.contains("remove")) {
		for(const QJsonValue j : msg.reply["remove"].toArray()) {
			m_sessions->removeSession(j.toString());
		}
	}

	if(!m_multisession) {
		// Single session mode: automatically join the (only) session

		if(m_sessions->rowCount()==0) {
			failLogin(tr("Session not yet started!"));

		} else {
			LoginSession session = m_sessions->sessionAt(0);

			if(session.incompatible) {
				failLogin(tr("Session for a different Drawpile version in progress!"));

			} else {
				joinSelectedSession(session.id, session.needPassword);
			}
		}
	}
}

void LoginHandler::expectNoErrors(const protocol::ServerReply &msg)
{
	// A "do nothing" handler while waiting for the user to enter a password
	if(msg.type == protocol::ServerReply::LOGIN)
		return;

	qWarning() << "Unexpected login message:" << msg.reply;
}

void LoginHandler::expectLoginOk(const protocol::ServerReply &msg)
{
	if(msg.type == protocol::ServerReply::LOGIN) {
		// We can still get session list updates here. They are safe to ignore.
		return;
	}

	if(msg.reply["state"] == "join" || msg.reply["state"] == "host") {
		m_loggedInSessionId = msg.reply["join"].toObject()["id"].toString();
		m_userid = msg.reply["join"].toObject()["user"].toInt();
		m_server->loginSuccess();

		// If in host mode, send initial session settings
		if(m_mode==HOST) {
			protocol::ServerCommand conf;
			conf.cmd = "sessionconf";

			if(!m_title.isEmpty())
				conf.kwargs["title"] = m_title;

			if(!m_sessionPassword.isEmpty())
				conf.kwargs["password"] = m_sessionPassword;

			if(m_maxusers>0)
				conf.kwargs["max-users"] = m_maxusers;

			if(m_requestPersistent)
				conf.kwargs["persistent"] = true;

			if(m_preserveChat)
				conf.kwargs["preserve-chat"] = true;

			m_server->sendMessage(protocol::MessagePtr(new protocol::Command(userId(), conf)));

			uint16_t lockflags = 0;

			if(!m_allowdrawing)
				lockflags |= protocol::SessionACL::LOCK_DEFAULT;

			if(m_layerctrllock)
				lockflags |= protocol::SessionACL::LOCK_LAYERCTRL;

			if(lockflags)
				m_server->sendMessage(protocol::MessagePtr(new protocol::SessionACL(userId(), lockflags)));

			if(!m_announceUrl.isEmpty()) {
				protocol::ServerCommand cmd;
				cmd.cmd = "announce-session";
				cmd.args = QJsonArray() << m_announceUrl;
				m_server->sendMessage(protocol::MessagePtr(new protocol::Command(userId(), cmd)));
			}

			m_server->sendSnapshotMessages(m_initialState);
		}

	} else {
		// Unexpected response
		qWarning() << "Login error. Unexpected response while waiting for OK:" << msg.reply;
		failLogin(tr("Incompatible server"));
	}
}

void LoginHandler::joinSelectedSession(const QString &id, bool needPassword)
{
	m_selectedId = id;
	if(needPassword) {
		emit passwordNeeded(tr("Enter session password"));
		m_state = WAIT_FOR_JOIN_PASSWORD;

	} else {
		sendJoinCommand();
	}
}

void LoginHandler::sendJoinCommand()
{
	protocol::ServerCommand cmd;
	cmd.cmd = "join";
	cmd.args.append(m_selectedId);

	if(!m_joinPassword.isEmpty()) {
		cmd.kwargs["password"] = m_joinPassword;
	}

	send(cmd);
	m_state = EXPECT_LOGIN_OK;
}

void LoginHandler::startTls()
{
	connect(m_server->_socket, SIGNAL(encrypted()), this, SLOT(tlsStarted()));
	connect(m_server->_socket, SIGNAL(sslErrors(QList<QSslError>)), this, SLOT(tlsError(QList<QSslError>)));

	m_tls = false;
	m_server->_socket->startClientEncryption();
}

void LoginHandler::tlsError(const QList<QSslError> &errors)
{
	QList<QSslError> ignore;
	QString errorstr;
	bool fail = false;

	bool isIp = QHostAddress().setAddress(m_address.host());

	for(const QSslError &e : errors) {
		if(e.error() == QSslError::SelfSignedCertificate) {
			// Self signed certificates are acceptable.
			ignore << e;

		} else if(isIp && e.error() == QSslError::HostNameMismatch) {
			// Ignore CN mismatch when using an IP address rather than a hostname
			ignore << e;

		} else {
			fail = true;

			qWarning() << "SSL error:" << int(e.error()) << e.errorString();
			errorstr += e.errorString();
			errorstr += "\n";
		}
	}

	if(fail)
		failLogin(errorstr);
	else
		m_server->_socket->ignoreSslErrors(ignore);
}

namespace {
void saveCert(const QFileInfo &file, const QSslCertificate &cert)
{
	QString filename = file.absoluteFilePath();

	QFile certOut(filename);

	if(certOut.open(QFile::WriteOnly))
		certOut.write(cert.toPem());
	else
		qWarning() << "Couldn't open" << filename << "for writing!";
}

}
void LoginHandler::tlsStarted()
{
	const QSslCertificate cert = m_server->hostCertificate();
	const QString hostname = m_address.host();

	// Check if this is a trusted certificate
	m_certFile = getCertFile(TRUSTED_HOSTS, hostname);

	if(m_certFile.exists()) {
		QList<QSslCertificate> trustedcerts = QSslCertificate::fromPath(m_certFile.absoluteFilePath());

		if(trustedcerts.isEmpty() || trustedcerts.at(0).isNull()) {
			failLogin(tr("Invalid SSL certificate for host %1").arg(hostname));

		} else if(trustedcerts.at(0) != cert) {
			failLogin(tr("Certificate of a trusted server has changed!"));

		} else {
			// Certificate matches explicitly trusted one, proceed with login
			m_server->_securityLevel = Server::TRUSTED_HOST;
			continueTls();
		}

		return;
	}

	// Okay, not a trusted certificate, but check if we've seen it before
	m_certFile = getCertFile(KNOWN_HOSTS, hostname);
	if(m_certFile.exists()) {
		QList<QSslCertificate> knowncerts = QSslCertificate::fromPath(m_certFile.absoluteFilePath());

		if(knowncerts.isEmpty() || knowncerts.at(0).isNull()) {
			failLogin(tr("Invalid SSL certificate for host %1").arg(hostname));
			return;
		}

		if(knowncerts.at(0) != cert) {
			// Certificate mismatch!
			emit certificateCheckNeeded(cert, knowncerts.at(0));
			m_server->_securityLevel = TcpServer::NEW_HOST;
			return;

		} else {
			m_server->_securityLevel = TcpServer::KNOWN_HOST;
		}

	} else {
		// Host not encountered yet: rember the certificate for next time
		saveCert(m_certFile, cert);
		m_server->_securityLevel = TcpServer::NEW_HOST;
	}

	// Certificate is acceptable
	continueTls();
}

void LoginHandler::acceptServerCertificate()
{
	// User accepted the mismatching certificate: save it for the future
	saveCert(m_certFile, m_server->hostCertificate());
	continueTls();
}

void LoginHandler::continueTls()
{
	// STARTTLS is the very first command that must be sent, if sent at all
	// Next up is user authentication.
	prepareToSendIdentity();
}

void LoginHandler::cancelLogin()
{
	m_state = ABORT_LOGIN;
	m_server->loginFailure(tr("Cancelled"), "CANCELLED");
}

void LoginHandler::handleError(const QString &code, const QString &msg)
{
	qWarning() << "Login error:" << code << msg;

	QString error;
	if(code == "notFound")
		error = tr("Session not found!");
	else if(code == "badPassword")
		error = tr("Incorrect password!");
	else if(code == "badUsername")
		error = tr("Invalid username!");
	else if(code == "nameInUse")
		error = tr("Username already taken!");
<<<<<<< HEAD
	else if(code == "closed")
		error = tr("Session is closed!");
	else if(code == "banned")
=======
	else if(ecode == "CLOSED")
		error = _mode == JOIN ? tr("Session is closed!") : tr("Server is full!");
	else if(ecode == "BANNED")
>>>>>>> 30d3d9a9
		error = tr("This username has been banned!");
	else if(code == "sessionIdInUse")
		error = tr("Session ID already in use!");
	else
		error = msg;

	failLogin(error, code);
}

void LoginHandler::failLogin(const QString &message, const QString &errorcode)
{
	m_state = ABORT_LOGIN;
	m_server->loginFailure(message, errorcode);
}

void LoginHandler::send(const protocol::ServerCommand &cmd)
{
#ifdef DEBUG_LOGIN
	qDebug() << "login -->" << cmd.toJson();
#endif
	m_server->sendMessage(protocol::MessagePtr(new protocol::Command(0, cmd)));
}

QString LoginHandler::sessionId() const {
	if(!m_loggedInSessionId.isEmpty())
		return m_loggedInSessionId;
	if(m_mode == HOST)
		return m_hostSessionId;
	else
		return m_autoJoinId;
}

}<|MERGE_RESOLUTION|>--- conflicted
+++ resolved
@@ -25,11 +25,8 @@
 
 #include "../shared/net/control.h"
 #include "../shared/net/meta.h"
-<<<<<<< HEAD
 #include "../shared/net/meta2.h"
-=======
-#include "../shared/net/flow.h"
->>>>>>> 30d3d9a9
+#include "../shared/net/control.h"
 
 #include <QDebug>
 #include <QStringList>
@@ -93,16 +90,11 @@
 void LoginHandler::receiveMessage(protocol::MessagePtr message)
 {
 	if(message->type() == protocol::MSG_DISCONNECT) {
-<<<<<<< HEAD
-		// server reports login errors with MSG_COMMAND, so there is nothing
-		// of more interest here.
-=======
 		const protocol::Disconnect &dmsg = message.cast<protocol::Disconnect>();
 		if(dmsg.reason() == protocol::Disconnect::KICK) {
 			qWarning("We are IP banned from this server!");
 			failLogin(tr("Your IP address is banned from this server"));
 		}
->>>>>>> 30d3d9a9
 		return;
 	}
 
@@ -673,15 +665,9 @@
 		error = tr("Invalid username!");
 	else if(code == "nameInUse")
 		error = tr("Username already taken!");
-<<<<<<< HEAD
 	else if(code == "closed")
-		error = tr("Session is closed!");
+		error = m_mode == JOIN ? tr("Session is closed!") : tr("Server is full!");
 	else if(code == "banned")
-=======
-	else if(ecode == "CLOSED")
-		error = _mode == JOIN ? tr("Session is closed!") : tr("Server is full!");
-	else if(ecode == "BANNED")
->>>>>>> 30d3d9a9
 		error = tr("This username has been banned!");
 	else if(code == "sessionIdInUse")
 		error = tr("Session ID already in use!");
