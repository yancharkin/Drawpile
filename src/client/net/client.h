/*
   Drawpile - a collaborative drawing program.

   Copyright (C) 2013-2015 Calle Laakkonen

   Drawpile is free software: you can redistribute it and/or modify
   it under the terms of the GNU General Public License as published by
   the Free Software Foundation, either version 3 of the License, or
   (at your option) any later version.

   Drawpile is distributed in the hope that it will be useful,
   but WITHOUT ANY WARRANTY; without even the implied warranty of
   MERCHANTABILITY or FITNESS FOR A PARTICULAR PURPOSE.  See the
   GNU General Public License for more details.

   You should have received a copy of the GNU General Public License
   along with Drawpile.  If not, see <http://www.gnu.org/licenses/>.
*/
#ifndef DP_NET_CLIENT_H
#define DP_NET_CLIENT_H

#include <QObject>
#include <QJsonArray>
#include <QJsonObject>

#include "core/point.h"
#include "core/blendmodes.h"
#include "net/server.h"
#include "../shared/net/message.h"
#include "canvas/statetracker.h" // for ToolContext


namespace paintcore {
	class Point;
}

namespace protocol {
	class Command;
	class Disconnect;
	struct ServerReply;
}

namespace net {
	
class LoopbackServer;
class LoginHandler;

/**
 * The client for accessing the drawing server.
 */
class Client : public QObject {
Q_OBJECT
public:
	Client(QObject *parent=0);
	~Client();

	/**
	 * @brief Connect to a remote server
	 * @param loginhandler the login handler to use
	 */
	void connectToServer(LoginHandler *loginhandler);

	/**
	 * @brief Disconnect from the remote server
	 */
	void disconnectFromServer();

	/**
	 * @brief Get the local user's user/context ID
	 * @return user ID
	 */
	int myId() const { return m_myId; }

	/**
	 * @brief Return the URL of the current session
	 *
	 * Returns an invalid URL not connected
	 */
	QUrl sessionUrl(bool includeUser=false) const;

	/**
	 * @brief Get the ID of the current session.
	 * @return
	 */
	QString sessionId() const;

	/**
	 * @brief Is the client connected to a local server?
	 *
	 * A local server is one that is running on this computer
	 * and thus has minimum latency.
	 * @return true if server is local
	 */
	bool isLocalServer() const;

	/**
	 * @brief Is the client connected by network?
	 * @return true if a network connection is open
	 */
	bool isConnected() const { return !_isloopback; }


	/**
	 * @brief Is the user connected and logged in?
	 * @return true if there is an active network connection and login process has completed
	 */
	bool isLoggedIn() const;

	/**
	 * @brief Get connection security level
	 */
	Server::Security securityLevel() const { return _server->securityLevel(); }

	/**
	 * @brief Get host certificate
	 *
	 * This is meaningful only if securityLevel != NO_SECURITY
	 */
	QSslCertificate hostCertificate() const { return _server->hostCertificate(); }

	/**
	 * @brief Get the number of bytes waiting to be sent
	 * @return upload queue length
	 */
	int uploadQueueBytes() const;

	/**
	 * @brief Whether to use recorded chat (Chat message) by default
	 *
	 * If set to false, chat messages are sent with ServerCommands and delivered
	 * only to the currently active users.
	 * @param recordedChat if true, chat messages are recorded in session history
	 */
	void setRecordedChatMode(bool recordedChat) { m_recordedChat = recordedChat; }

public slots:
	/**
	 * @brief Send a message to the server
	 *
	 * The context ID of the message is automatically set to the local user's ID.
	 *
	 * If this is a Command type message, drawingCommandLocal is emitted
	 * before the message is sent.
	 *
	 * TODO: replace all the other send* functions with this
	 * @param msg the message to send
	 */
	void sendMessage(protocol::MessagePtr msg);
	void sendMessages(const QList<protocol::MessagePtr> &msgs);

	void sendInitialSnapshot(const QList<protocol::MessagePtr> commands);

	/**
	 * @brief Send a chat message
	 *
	 * Depending on the "recorded chat" bit, this sends either a real Chat
	 * message (recorded) or a ServerCommand chat which bypasses the session history.
	 * @param message
	 * @param announce
	 * @param action
	 */
	void sendChat(const QString &message, bool announce, bool action);
<<<<<<< HEAD
=======
	void sendPinnedChat(const QString &message);
	void sendOpCommand(const QString &command);
	void sendLaserPointer(const QPointF &point, int trail=0);
	void sendMarker(const QString &text);

	// Operator commands
	void sendLockUser(int userid, bool lock);
	void sendKickUser(int userid);
	void sendOpUser(int userid, bool op);
	void sendSetSessionTitle(const QString &title);
	void sendLayerAcl(int layerid, bool locked, QList<uint8_t> exclusive);
	void sendLockSession(bool lock);
	void sendLockLayerControls(bool lock);
	void sendCloseSession(bool close);

	// Recording
	void playbackCommand(protocol::MessagePtr msg);
	void endPlayback();
>>>>>>> 24caa30f

signals:
	void messageReceived(protocol::MessagePtr msg);
	void drawingCommandLocal(protocol::MessagePtr msg);
<<<<<<< HEAD

	void needSnapshot();
	void sessionResetted();
	void sessionConfChange(const QJsonObject &config);
=======
	void drawingCommandReceived(protocol::MessagePtr msg);
	void chatMessageReceived(const QString &user, const QString &message, bool announcement, bool action, bool me);
	void pinnedChatReceived(const QString &message);
	void markerMessageReceived(const QString &user, const QString &message);
	void needSnapshot(bool forcenew);
	void userPointerMoved(int ctx, const QPointF &point, int trail);
>>>>>>> 24caa30f

	void serverConnected(const QString &address, int port);
	void serverLoggedin(bool join);
	void serverDisconnecting();
	void serverDisconnected(const QString &message, const QString &errorcode, bool localDisconnect);
	void youWereKicked(const QString &kickedBy);

	void serverMessage(const QString &message);

	void expectingBytes(int);
	void sendingBytes(int);
	void bytesReceived(int);
	void bytesSent(int);
	void lagMeasured(qint64);

	void sentColorChange(const QColor &color);

private slots:
	void handleMessage(protocol::MessagePtr msg);
	void handleConnect(QString sessionId, int userid, bool join);
	void handleDisconnect(const QString &message, const QString &errorcode, bool localDisconnect);

private:
	void handleResetRequest(const protocol::ServerReply &msg);
	void handleServerCommand(const protocol::Command &msg);
	void handleDisconnectMessage(const protocol::Disconnect &msg);

	Server *_server;
	LoopbackServer *_loopback;

	QString m_sessionId;
	int m_myId;
	bool _isloopback;
	bool m_recordedChat;

	canvas::ToolContext m_lastToolCtx;
};

}

#endif<|MERGE_RESOLUTION|>--- conflicted
+++ resolved
@@ -160,44 +160,15 @@
 	 * @param action
 	 */
 	void sendChat(const QString &message, bool announce, bool action);
-<<<<<<< HEAD
-=======
 	void sendPinnedChat(const QString &message);
-	void sendOpCommand(const QString &command);
-	void sendLaserPointer(const QPointF &point, int trail=0);
-	void sendMarker(const QString &text);
-
-	// Operator commands
-	void sendLockUser(int userid, bool lock);
-	void sendKickUser(int userid);
-	void sendOpUser(int userid, bool op);
-	void sendSetSessionTitle(const QString &title);
-	void sendLayerAcl(int layerid, bool locked, QList<uint8_t> exclusive);
-	void sendLockSession(bool lock);
-	void sendLockLayerControls(bool lock);
-	void sendCloseSession(bool close);
-
-	// Recording
-	void playbackCommand(protocol::MessagePtr msg);
-	void endPlayback();
->>>>>>> 24caa30f
 
 signals:
 	void messageReceived(protocol::MessagePtr msg);
 	void drawingCommandLocal(protocol::MessagePtr msg);
-<<<<<<< HEAD
 
 	void needSnapshot();
 	void sessionResetted();
 	void sessionConfChange(const QJsonObject &config);
-=======
-	void drawingCommandReceived(protocol::MessagePtr msg);
-	void chatMessageReceived(const QString &user, const QString &message, bool announcement, bool action, bool me);
-	void pinnedChatReceived(const QString &message);
-	void markerMessageReceived(const QString &user, const QString &message);
-	void needSnapshot(bool forcenew);
-	void userPointerMoved(int ctx, const QPointF &point, int trail);
->>>>>>> 24caa30f
 
 	void serverConnected(const QString &address, int port);
 	void serverLoggedin(bool join);
